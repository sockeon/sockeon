--- conflicted
+++ resolved
@@ -147,29 +147,9 @@
         $this->httpHandler = new HttpHandler($this, $corsConfig);
         $this->namespaceManager = new NamespaceManager();
         $this->middleware = new Middleware();
-<<<<<<< HEAD
         $this->isDebug = $debug;
         
         Event::setServerInstance($this);
-        
-        // Set up the server
-        $this->socket = stream_socket_server(
-            "tcp://{$host}:{$port}", 
-            $errno, 
-            $errstr, 
-            STREAM_SERVER_BIND | STREAM_SERVER_LISTEN
-        );
-
-        if (!$this->socket) {
-            $errorMessage = is_string($errstr) ? $errstr : 'Unknown error';
-            $errorCode = is_int($errno) ? $errno : 0;
-            throw new RuntimeException("Socket creation failed: " . $errorMessage . " (" . $errorCode . ")");
-        }
-
-        stream_set_blocking($this->socket, false);
-        $this->log("Server started on tcp://{$host}:{$port}");
-=======
->>>>>>> 21c31443
     }
 
     /**
